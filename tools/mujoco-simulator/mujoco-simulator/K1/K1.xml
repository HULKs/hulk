<mujoco model="K1">
  <compiler angle="radian" meshdir="meshes/" texturedir="textures/" />

  <default>
    <default class="colliderprimitive">
      <geom rgba="0.75294 0.75294 0.75294 0.1" />
    </default>
  </default>

  <asset>
    <texture type="skybox" builtin="gradient" rgb1="0.3 0.5 0.7" rgb2="0 0 0" width="512" height="512" />
    <texture name="texplane" type="2d" builtin="checker" rgb1=".2 .3 .4" rgb2=".1 0.15 0.2" width="512" height="512" mark="cross" markrgb=".8 .8 .8" />

    <material name="matplane" reflectance="0.3" texture="texplane" texrepeat="1 1" texuniform="true" />
    <material name="silver_plastic" rgba="0.8 0.8 0.8 1" specular="0.5" shininess="0.5" reflectance="0" />
    <material name="black_plastic" rgba="0.1 0.1 0.1 1" specular="0.3" shininess="0.5" reflectance="0" />

    <material name="black_metal_rough" rgba="0.1 0.1 0.1 1" specular="0.8" shininess="0.1" reflectance="0.1" />

    <mesh name="Trunk" file="Trunk.STL" material="silver_plastic" />
    <mesh name="Head_1" file="Head_1.STL" material="black_plastic" />
    <mesh name="Head_2" file="Head_2.STL" material="black_plastic" />
    <mesh name="Left_Arm_1" file="Left_Arm_1.STL" material="black_metal_rough" />
    <mesh name="Left_Arm_2" file="Left_Arm_2.STL" material="black_metal_rough" />
    <mesh name="Left_Arm_3" file="Left_Arm_3.STL" material="black_metal_rough" />
    <mesh name="Left_Arm_4" file="Left_Arm_4.STL" material="black_metal_rough" />
    <mesh name="Right_Arm_1" file="Right_Arm_1.STL" material="black_metal_rough" />
    <mesh name="Right_Arm_2" file="Right_Arm_2.STL" material="black_metal_rough" />
    <mesh name="Right_Arm_3" file="Right_Arm_3.STL" material="black_metal_rough" />
    <mesh name="Right_Arm_4" file="Right_Arm_4.STL" material="black_metal_rough" />
    <mesh name="Left_Hip_Pitch" file="Left_Hip_Pitch.STL" material="black_metal_rough" />
    <mesh name="Left_Hip_Roll" file="Left_Hip_Roll.STL" material="black_metal_rough" />
    <mesh name="Left_Hip_Yaw" file="Left_Hip_Yaw.STL" material="black_metal_rough" />
    <mesh name="Left_Shank" file="Left_Shank.STL" material="black_plastic" />
    <mesh name="Left_Ankle_Cross" file="Left_Ankle_Cross.STL" material="black_plastic" />
    <mesh name="Left_Foot" file="Left_Foot.STL" material="black_plastic" />
    <mesh name="Right_Hip_Pitch" file="Right_Hip_Pitch.STL" material="black_metal_rough" />
    <mesh name="Right_Hip_Roll" file="Right_Hip_Roll.STL" material="black_metal_rough" />
    <mesh name="Right_Hip_Yaw" file="Right_Hip_Yaw.STL" material="black_metal_rough" />
    <mesh name="Right_Shank" file="Right_Shank.STL" material="black_plastic" />
    <mesh name="Right_Ankle_Cross" file="Right_Ankle_Cross.STL" material="black_plastic" />
    <mesh name="Right_Foot" file="Right_Foot.STL" material="black_plastic" />
  </asset>

<<<<<<< HEAD
    <include file="ball.xml" />
    <include file="field.xml" />
=======
  <include file="ball.xml" />
>>>>>>> 656deb7a

  <worldbody>
    <light directional="true" diffuse=".4 .4 .4" specular="0.1 0.1 0.1" pos="0 0 5.0" dir="0 0 -1" castshadow="false" />
    <light directional="true" diffuse=".6 .6 .6" specular="0.2 0.2 0.2" pos="0 0 4" dir="0 0 -1" />
    <geom name="ground" type="plane" pos="0 0 0" size="0 0 1" material="matplane" condim="1" />

    <geom name="static_box" type="box" size="0.2 0.2 1" pos="2 1 0" rgba="0.8 0.2 0.2 1" />
    <geom name="static_capsule" type="capsule" size="0.2 0.5" pos="-2 1 0" rgba="0.8 0.2 0.2 1" />

    <geom name="static_cylinder" type="cylinder" size="0.2 0.5" pos="-2 -1 0" rgba="0.8 0.2 0.2 1" />

    <body name="Trunk" pos="0 0 0.6">
      <site name='imu' size='0.01' pos='0.0 0.0 0.0' />
      <inertial pos="-0.0043392 -0.00065534 0.065686" quat="0.999896 -0.00411546 0.0137413 -0.00168959" mass="6.3921" diaginertia="0.0962166 0.0895166 0.0201248" />
      <joint name="world_joint" type="free" limited="false" actuatorfrclimited="false" />
      <geom type="mesh" contype="0" conaffinity="0" group="1" density="0" mesh="Trunk" />
      <geom class="colliderprimitive" size="0.06 0.09 0.1" pos="0 0 0.1" type="box" />
      <geom class="colliderprimitive" size="0.05 0.05" pos="0 0 -0.06" quat="0.707105 0.707108 0 0" type="cylinder" />
      <body name="Head_1" pos="0.0056 0 0.2149">
        <inertial pos="-0.00069503 -0.00038527 0.031688" quat="0.993827 -0.00957801 0.00894723 -0.110168" mass="0.29729" diaginertia="0.000429546 0.000420659 0.000125795" />
        <joint name="AAHead_yaw" pos="0 0 0" axis="0 0 1" range="-1 1" armature="0.002" />
        <geom type="mesh" mesh="Head_1" />
        <body name="Head_2" pos="0 0 0.033">
          <inertial pos="0.011042 -0.00092871 0.080698" quat="0.996402 -0.00118413 -0.0779414 -0.0332651" mass="0.61387" diaginertia="0.00603249 0.00577511 0.0017024" />
          <joint name="Head_pitch" pos="0 0 0" axis="0 1 0" range="-0.349 0.855" armature="0.002" />
          <geom type="mesh" mesh="Head_2" />
          <body name="camera_body" pos="0.05868 0.00002 0.09849" euler="0 -1.5707963267 0">
            <camera euler="0.0 -0.2125811028 -1.5707963267" ipd="0.064" resolution="1936 1216" name="camera" />
          </body>
        </body>
      </body>
      <body name="Left_Arm_1" pos="0 0.077 0.1845">
        <inertial pos="-0.002701 0.062383 -0.011965" quat="0.578658 0.689818 -0.347436 0.261905" mass="0.45628" diaginertia="0.00223871 0.00217107 0.000254225" />
        <joint name="ALeft_Shoulder_Pitch" pos="0 0 0" axis="0 1 0" range="-3.316 1.22" armature="0.05" />
        <geom type="mesh" contype="0" conaffinity="0" group="1" density="0" mesh="Left_Arm_1" />
        <body name="Left_Arm_2" pos="0.0025 0.068 -0.0135">
          <inertial pos="0.01729 0.018221 -4.329e-05" quat="0.413453 0.573635 -0.413453 0.573635" mass="0.084303" diaginertia="0.000113 9.5e-05 6.5e-05" />
          <joint name="Left_Shoulder_Roll" pos="0 0 0" axis="1 0 0" range="-1.74 1.57" />
          <geom type="mesh" contype="0" conaffinity="0" group="1" density="0" mesh="Left_Arm_2" />
          <geom class="colliderprimitive" size="0.035 0.034" pos="-0.007 0 0" quat="0.707105 0 0.707108 0" type="cylinder" />
          <body name="Left_Arm_3" pos="0 0.044428 0">
            <inertial pos="-0.0003979 0.072617 -0.00066218" quat="0.679502 0.689551 0.177403 -0.176989" mass="0.76208" diaginertia="0.00606947 0.00606767 0.000385851" />
            <joint name="Left_Elbow_Pitch" pos="0 0 0" axis="0 1 0" range="-2.27 2.27" armature="0.05" />
            <geom type="mesh" mesh="Left_Arm_3" />
            <body name="left_hand_link" pos="0 0.1215 0">
              <inertial pos="-0.0015751 0.084637 0.0087033" quat="0.712106 0.700961 0.0264125 -0.0293496" mass="0.16796" diaginertia="0.00205619 0.00202933 8.1482e-05" />
              <joint name="Left_Elbow_Yaw" pos="0 0 0" axis="0 0 1" range="-2.44 0" />
              <geom type="mesh" mesh="Left_Arm_4" />
            </body>
          </body>
        </body>
      </body>
      <body name="Right_Arm_1" pos="0 -0.077 0.1845">
        <inertial pos="-0.0026302 -0.06251 -0.01199" quat="0.689302 0.577958 -0.263425 0.348475" mass="0.45669" diaginertia="0.00224439 0.00217742 0.000255199" />
        <joint name="ARight_Shoulder_Pitch" pos="0 0 0" axis="0 1 0" range="-3.316 1.22" armature="0.05" />
        <geom type="mesh" contype="0" conaffinity="0" group="1" density="0" mesh="Right_Arm_1" />
        <body name="Right_Arm_2" pos="0.0025 -0.068 -0.0135">
          <inertial pos="0.017229 -0.018428 4.3784e-05" quat="0.573635 0.413453 -0.573635 0.413453" mass="0.083353" diaginertia="0.000113 9.5e-05 6.5e-05" />
          <joint name="Right_Shoulder_Roll" pos="0 0 0" axis="1 0 0" range="-1.57 1.74" />
          <geom type="mesh" contype="0" conaffinity="0" group="1" density="0" mesh="Right_Arm_2" />
          <geom class="colliderprimitive" size="0.035 0.034" pos="-0.007 0 0" quat="0.707105 0 0.707108 0" type="cylinder" />
          <body name="Right_Arm_3" pos="0 -0.044428 0">
            <inertial pos="-0.00039919 -0.072601 -0.00065629" quat="0.689551 0.679502 0.176989 -0.177403" mass="0.76234" diaginertia="0.00607047 0.00606867 0.000386851" />
            <joint name="Right_Elbow_Pitch" pos="0 0 0" axis="0 1 0" range="-2.27 2.27" armature="0.05" />
            <geom type="mesh" mesh="Right_Arm_3" />
            <body name="right_hand_link" pos="0 -0.1215 0">
              <inertial pos="-0.0015177 -0.084536 0.0086733" quat="0.700925 0.712091 0.0296562 -0.0274245" mass="0.16828" diaginertia="0.00205618 0.00203032 8.14943e-05" />
              <joint name="Right_Elbow_Yaw" pos="0 0 0" axis="0 0 1" range="0 2.44" />
              <geom type="mesh" mesh="Right_Arm_4" />
            </body>
          </body>
        </body>
      </body>
      <body name="Left_Hip_Pitch" pos="0 0.096 -0.062">
        <inertial pos="-0.010093 -0.0019934 -0.024713" quat="0.704206 -0.178798 -0.198986 0.65767" mass="0.64068" diaginertia="0.000987585 0.000880963 0.000503452" />
        <joint name="Left_Hip_Pitch" pos="0 0 0" axis="0 1 0" range="-3 2.21" />
        <geom type="mesh" contype="0" conaffinity="0" group="1" density="0" mesh="Left_Hip_Pitch" />
        <body name="Left_Hip_Roll" pos="0 0 -0.026">
          <inertial pos="0.023585 4.9e-05 -0.024996" quat="0.677218 0.203412 0.203412 0.677218" mass="0.127825" diaginertia="0.000262 0.000222694 0.000118306" />
          <joint name="Left_Hip_Roll" pos="0 0 0" axis="1 0 0" range="-0.4 1.57" />
          <geom type="mesh" contype="0" conaffinity="0" group="1" density="0" mesh="Left_Hip_Roll" />
          <geom class="colliderprimitive" size="0.036 0.047" quat="0.707105 0 0.707108 0" type="cylinder" />
          <body name="Left_Hip_Yaw" pos="0.012 0 -0.0485">
            <inertial pos="-0.0084744 -0.0040494 -0.087906" quat="0.857995 -0.00590801 -0.0582713 0.510308" mass="1.5591" diaginertia="0.0162716 0.0158564 0.00134895" />
            <joint name="Left_Hip_Yaw" pos="0 0 0" axis="0 0 1" range="-1 1" />
            <geom type="mesh" contype="0" conaffinity="0" group="1" density="0" mesh="Left_Hip_Yaw" />
            <geom class="colliderprimitive" size="0.04 0.033" pos="0 0 -0.03" type="cylinder" />
            <body name="Left_Shank" pos="-0.014 0 -0.117">
              <inertial pos="-0.00081083 0.0031459 -0.10922" quat="0.940563 -0.00388906 -0.00385774 0.339574" mass="1.48333" diaginertia="0.0237114 0.0236423 0.00123731" />
              <joint name="Left_Knee_Pitch" pos="0 0 0" axis="0 1 0" range="0 2.23" />
              <geom type="mesh" contype="0" conaffinity="0" group="1" density="0" mesh="Left_Shank" />
              <geom class="colliderprimitive" size="0.045 0.035" quat="0.707105 0.707108 0 0" type="cylinder" />
              <geom class="colliderprimitive" size="0.03 0.03 0.05" pos="0 0 -0.13" type="box" />
              <body name="Left_Ankle_Cross" pos="0.00019706 0.0002 -0.24519">
                <inertial pos="0 0 0" quat="0.5 0.5 0.5 0.5" mass="0.038836" diaginertia="4e-06 4e-06 2e-06" />
                <joint name="Left_Ankle_Pitch" pos="0 0 0" axis="0 1 0" range="-0.87 0.345" armature="0.05" />
                <geom type="mesh" contype="0" conaffinity="0" group="1" density="0" mesh="Left_Ankle_Cross" />
                <body name="left_foot_link">
                  <inertial pos="7.3589e-05 -4.1141e-06 -0.0075032" quat="0 0.674609 0 0.738175" mass="0.38305" diaginertia="0.000789779 0.000741 0.000197221" />
                  <joint name="Left_Ankle_Roll" pos="0 0 0" axis="1 0 0" range="-0.345 0.345" armature="0.05" />
                  <geom type="mesh" contype="0" conaffinity="0" group="1" density="0" mesh="Left_Foot" />
                  <geom class="colliderprimitive" type="box" pos="0.014 0 -0.008" size="0.08 0.035 0.016" />
                </body>
              </body>
            </body>
          </body>
        </body>
      </body>
      <body name="Right_Hip_Pitch" pos="0 -0.096 -0.062">
        <inertial pos="-0.010065 0.0020086 -0.024739" quat="0.656712 -0.199052 -0.176963 0.705544" mass="0.6413" diaginertia="0.000988671 0.000880749 0.00050458" />
        <joint name="Right_Hip_Pitch" pos="0 0 0" axis="0 1 0" range="-3 2.21" />
        <geom type="mesh" contype="0" conaffinity="0" group="1" density="0" mesh="Right_Hip_Pitch" />
        <body name="Right_Hip_Roll" pos="0 0 -0.026">
          <inertial pos="0.023585 4.9e-05 -0.024996" quat="0.677218 0.203412 0.203412 0.677218" mass="0.127825" diaginertia="0.000262 0.000222694 0.000118306" />
          <joint name="Right_Hip_Roll" pos="0 0 0" axis="1 0 0" range="-1.57 0.4" />
          <geom type="mesh" contype="0" conaffinity="0" group="1" density="0" mesh="Right_Hip_Roll" />
          <geom class="colliderprimitive" size="0.036 0.047" quat="0.707105 0 0.707108 0" type="cylinder" />
          <body name="Right_Hip_Yaw" pos="0.012 0 -0.0485">
            <inertial pos="-0.008475 0.0040392 -0.087906" quat="0.510308 -0.0582713 -0.00590801 0.857995" mass="1.5592" diaginertia="0.0162716 0.0158564 0.00134895" />
            <joint name="Right_Hip_Yaw" pos="0 0 0" axis="0 0 1" range="-1 1" />
            <geom type="mesh" contype="0" conaffinity="0" group="1" density="0" mesh="Right_Hip_Yaw" />
            <geom class="colliderprimitive" size="0.04 0.033" pos="0 0 -0.03" type="cylinder" />
            <body name="Right_Shank" pos="-0.014 0 -0.117">
              <inertial pos="-0.000805 -0.003146 -0.109215" quat="0.940537 0.00388176 -0.00383651 -0.339646" mass="1.48334" diaginertia="0.0237114 0.0236423 0.00123733" />
              <joint name="Right_Knee_Pitch" pos="0 0 0" axis="0 1 0" range="0 2.23" />
              <geom type="mesh" contype="0" conaffinity="0" group="1" density="0" mesh="Right_Shank" />
              <geom class="colliderprimitive" size="0.045 0.035" quat="0.707105 0.707108 0 0" type="cylinder" />
              <geom class="colliderprimitive" size="0.03 0.03 0.05" pos="0 0 -0.13" type="box" />
              <body name="Right_Ankle_Cross" pos="0.00019706 -0.0002 -0.24519">
                <inertial pos="0 0 0" quat="0.5 0.5 0.5 0.5" mass="0.038836" diaginertia="4e-06 4e-06 2e-06" />
                <joint name="Right_Ankle_Pitch" pos="0 0 0" axis="0 1 0" range="-0.87 0.345" armature="0.05" />
                <geom type="mesh" contype="0" conaffinity="0" group="1" density="0" mesh="Right_Ankle_Cross" />
                <body name="right_foot_link">
                  <inertial pos="-0.000178 -2e-06 -0.007291" quat="0 0.674109 0 0.738632" mass="0.38637" diaginertia="0.000794943 0.000745 0.000200057" />
                  <joint name="Right_Ankle_Roll" pos="0 0 0" axis="1 0 0" range="-0.345 0.345" armature="0.05" />
                  <geom type="mesh" contype="0" conaffinity="0" group="1" density="0" mesh="Right_Foot" />
                  <geom class="colliderprimitive" type="box" pos="0.014 0 -0.008" size="0.08 0.035 0.016" />
                </body>
              </body>
            </body>
          </body>
        </body>
      </body>
    </body>
  </worldbody>
  <actuator>
    <motor name="AAHead_yaw" joint="AAHead_yaw" ctrllimited="true" ctrlrange="-7.0 7.0" />
    <motor name="Head_pitch" joint="Head_pitch" ctrllimited="true" ctrlrange="-7.0 7.0" />
    <motor name="ALeft_Shoulder_Pitch" joint="ALeft_Shoulder_Pitch" ctrllimited="true" ctrlrange="-10.0 10.0" />
    <motor name="Left_Shoulder_Roll" joint="Left_Shoulder_Roll" ctrllimited="true" ctrlrange="-10.0 10.0" />
    <motor name="Left_Elbow_Pitch" joint="Left_Elbow_Pitch" ctrllimited="true" ctrlrange="-10.0 10.0" />
    <motor name="Left_Elbow_Yaw" joint="Left_Elbow_Yaw" ctrllimited="true" ctrlrange="-10.0 10.0" />
    <motor name="ARight_Shoulder_Pitch" joint="ARight_Shoulder_Pitch" ctrllimited="true" ctrlrange="-10.0 10.0" />
    <motor name="Right_Shoulder_Roll" joint="Right_Shoulder_Roll" ctrllimited="true" ctrlrange="-10.0 10.0" />
    <motor name="Right_Elbow_Pitch" joint="Right_Elbow_Pitch" ctrllimited="true" ctrlrange="-10.0 10.0" />
    <motor name="Right_Elbow_Yaw" joint="Right_Elbow_Yaw" ctrllimited="true" ctrlrange="-10.0 10.0" />
    <motor name="Left_Hip_Pitch" joint="Left_Hip_Pitch" ctrllimited="true" ctrlrange="-45.0 45.0" />
    <motor name="Left_Hip_Roll" joint="Left_Hip_Roll" ctrllimited="true" ctrlrange="-30.0 30.0" />
    <motor name="Left_Hip_Yaw" joint="Left_Hip_Yaw" ctrllimited="true" ctrlrange="-30.0 30.0" />
    <motor name="Left_Knee_Pitch" joint="Left_Knee_Pitch" ctrllimited="true" ctrlrange="-45.0 45.0" />
    <motor name="Left_Ankle_Pitch" joint="Left_Ankle_Pitch" ctrllimited="true" ctrlrange="-20.0 20.0" />
    <motor name="Left_Ankle_Roll" joint="Left_Ankle_Roll" ctrllimited="true" ctrlrange="-20.0 20.0" />
    <motor name="Right_Hip_Pitch" joint="Right_Hip_Pitch" ctrllimited="true" ctrlrange="-45.0 45.0" />
    <motor name="Right_Hip_Roll" joint="Right_Hip_Roll" ctrllimited="true" ctrlrange="-30.0 30.0" />
    <motor name="Right_Hip_Yaw" joint="Right_Hip_Yaw" ctrllimited="true" ctrlrange="-30.0 30.0" />
    <motor name="Right_Knee_Pitch" joint="Right_Knee_Pitch" ctrllimited="true" ctrlrange="-45.0 45.0" />
    <motor name="Right_Ankle_Pitch" joint="Right_Ankle_Pitch" ctrllimited="true" ctrlrange="-20.0 20.0" />
    <motor name="Right_Ankle_Roll" joint="Right_Ankle_Roll" ctrllimited="true" ctrlrange="-20.0 20.0" />
  </actuator>
  <sensor>
    <framequat name="orientation" objtype="site" noise="0.001" objname="imu" />
    <gyro name="angular-velocity" site="imu" noise="0.005" />
    <accelerometer name="accelerometer" site="imu" noise="0.005" />
  </sensor>
</mujoco><|MERGE_RESOLUTION|>--- conflicted
+++ resolved
@@ -42,12 +42,8 @@
     <mesh name="Right_Foot" file="Right_Foot.STL" material="black_plastic" />
   </asset>
 
-<<<<<<< HEAD
     <include file="ball.xml" />
     <include file="field.xml" />
-=======
-  <include file="ball.xml" />
->>>>>>> 656deb7a
 
   <worldbody>
     <light directional="true" diffuse=".4 .4 .4" specular="0.1 0.1 0.1" pos="0 0 5.0" dir="0 0 -1" castshadow="false" />
