use std::{
    convert::Into, env::current_dir, iter::once, net::Ipv4Addr, path::PathBuf, str::FromStr,
    sync::Arc, time::SystemTime,
};

use argument_parsers::NaoAddress;
use clap::Parser;
use color_eyre::{
    eyre::{bail, eyre, Context as _, ContextCompat},
    Report, Result,
};
use eframe::{
    egui::{
        CentralPanel, Context, CornerRadius, Id, Label, Layout, Sense, StrokeKind, TopBottomPanel,
        Ui, Widget, WidgetText,
    },
    emath::Align,
    epaint::Color32,
    run_native, App, CreationContext, Frame, NativeOptions, Storage,
};
use egui_dock::{DockArea, DockState, Node, NodeIndex, Split, SurfaceIndex, TabAddAlign, TabIndex};
use fern::{colors::ColoredLevelConfig, Dispatch, InitError};
use itertools::chain;
use serde_json::{from_str, to_string, Value};

use communication::client::Status;
use configuration::{
    keybind_plugin::{self, KeybindSystem},
    keys::KeybindAction,
    Configuration,
};
use hulk_widgets::CompletionEdit;
use log::{error, warn};
use nao::Nao;
use panel::Panel;
use panels::{
    BallCandidatePanel, BehaviorSimulatorPanel, CameraCalibrationExportPanel, EnumPlotPanel,
    ImageColorSelectPanel, ImagePanel, ImageSegmentsPanel, LookAtPanel, ManualCalibrationPanel,
    MapPanel, ParameterPanel, PlotPanel, RemotePanel, SemiAutomaticCameraCalibrationPanel,
    TextPanel, VisionTunerPanel,
};
use reachable_naos::ReachableNaos;
use repository::{inspect_version::check_for_update, Repository};
use visuals::Visuals;

use crate::panels::WalkPanel;

mod change_buffer;
mod configuration;
mod log_error;
mod nao;
mod panel;
mod panels;
mod players_buffer_handle;
mod reachable_naos;
mod selectable_panel_macro;
mod twix_painter;
mod value_buffer;
mod visuals;
mod zoom_and_pan;

#[derive(Debug, Parser)]
struct Arguments {
    /// Nao address to connect to (overrides the address saved in the configuration file)
    pub address: Option<String>,
    /// Alternative repository root
    #[arg(long)]
    repository_root: Option<PathBuf>,
    /// Delete the current panel setup
    #[arg(long)]
    pub clear: bool,
}

fn setup_logger() -> Result<(), InitError> {
    Dispatch::new()
        .format(|out, message, record| {
            let colors = ColoredLevelConfig::new();
            out.finish(format_args!(
                "[{}] {}",
                colors.color(record.level()),
                message
            ))
        })
        .level(log::LevelFilter::Info)
        .chain(std::io::stdout())
        .apply()?;
    Ok(())
}

fn main() -> Result<(), eframe::Error> {
    setup_logger().unwrap();

    let arguments = Arguments::parse();
    let repository = arguments
        .repository_root
        .clone()
        .map(Repository::new)
        .map(Ok)
        .unwrap_or_else(|| {
            let current_directory = current_dir().wrap_err("failed to get current directory")?;
            Repository::find_root(current_directory).wrap_err("failed to find repository root")
        });
    match &repository {
        Ok(repository) => {
            if let Err(error) = check_for_update(
                env!("CARGO_PKG_VERSION"),
                repository.root.join("tools/twix/Cargo.toml"),
                "twix",
            ) {
                error!("{error:#?}");
            }
        }
        Err(error) => {
            warn!("{error:#?}");
        }
    }

    let configuration = Configuration::load()
        .unwrap_or_else(|error| panic!("failed to load configuration: {error}"));

    run_native(
        "Twix",
        NativeOptions::default(),
        Box::new(|creation_context| {
            egui_extras::install_image_loaders(&creation_context.egui_ctx);
            Ok(Box::new(TwixApp::create(
                creation_context,
                arguments,
                configuration,
                repository.ok(),
            )))
        }),
    )
}

impl_selectable_panel!(
    BallCandidatePanel,
    BehaviorSimulatorPanel,
<<<<<<< HEAD
=======
    CameraCalibrationExportPanel,
>>>>>>> 8031c66c
    EnumPlotPanel,
    ImageColorSelectPanel,
    ImagePanel,
    ImageSegmentsPanel,
    LookAtPanel,
    ManualCalibrationPanel,
    MapPanel,
    ParameterPanel,
    PlotPanel,
    RemotePanel,
    SemiAutomaticCameraCalibrationPanel,
    TextPanel,
    VisionTunerPanel,
<<<<<<< HEAD
=======
    WalkPanel,
>>>>>>> 8031c66c
);

struct TwixApp {
    nao: Arc<Nao>,
    possible_addresses: Vec<Ipv4Addr>,
    address: String,
    reachable_naos: ReachableNaos,
    connection_intent: bool,
    panel_selection: String,
    last_focused_tab: (NodeIndex, TabIndex),
    dock_state: DockState<Tab>,
    visual: Visuals,
}

impl TwixApp {
    fn create(
        creation_context: &CreationContext,
        arguments: Arguments,
        configuration: Configuration,
        repository: Option<Repository>,
    ) -> Self {
        let nao_range = configuration.naos.lowest..=configuration.naos.highest;
        let possible_addresses: Vec<_> = chain!(
            once(Ipv4Addr::LOCALHOST),
            nao_range.clone().map(|id| Ipv4Addr::new(10, 0, 24, id)),
            nao_range.map(|id| Ipv4Addr::new(10, 1, 24, id)),
        )
        .collect();
        let address = arguments
            .address
            .and_then(|address| {
                NaoAddress::from_str(&address)
                    .map(|nao| nao.ip.to_string())
                    .ok()
            })
            .or_else(|| creation_context.storage?.get_string("address"))
            .unwrap_or(Ipv4Addr::LOCALHOST.to_string());

        let nao = Arc::new(Nao::new(
            match address.split_once(":") {
                None | Some((_, "")) => {
                    format!("ws://{address}:1337")
                }
                Some((ip, port)) => {
                    format!("ws://{ip}:{port}")
                }
            },
            repository,
        ));

        let connection_intent = creation_context
            .storage
            .and_then(|storage| storage.get_string("connection_intent"))
            .map(|stored| stored == "true")
            .unwrap_or(false);

        if connection_intent {
            nao.connect();
        }

        let dock_state: Option<DockState<Value>> = if arguments.clear {
            None
        } else {
            creation_context
                .storage
                .and_then(|storage| storage.get_string("dock_state"))
                .and_then(|string| from_str(&string).ok())
        };

        let dock_state = match dock_state {
            Some(dock_state) => dock_state.map_tabs(|value| Tab::new(nao.clone(), value)),
            None => DockState::new(vec![SelectablePanel::TextPanel(TextPanel::new(
                nao.clone(),
                None,
            ))
            .into()]),
        };

        let context = creation_context.egui_ctx.clone();

        keybind_plugin::register(&context);
        context.set_keybinds(Arc::new(configuration.keys));

        let reachable_naos = ReachableNaos::new(context.clone());
        nao.on_change(move || context.request_repaint());

        let visual = creation_context
            .storage
            .and_then(|storage| storage.get_string("style"))
            .and_then(|theme| Visuals::from_str(&theme).ok())
            .unwrap_or(Visuals::Dark);
        visual.set_visual(&creation_context.egui_ctx);

        let panel_selection = "".to_string();

        Self {
            nao,
            reachable_naos,
            connection_intent,
            panel_selection,
            dock_state,
            last_focused_tab: (0.into(), 0.into()),
            visual,
            possible_addresses,
            address,
        }
    }

    fn focus_left(&mut self, node_id: NodeIndex, surface_index: SurfaceIndex) -> Option<()> {
        let parent_id = node_id.parent()?;
        let parent = &self.dock_state[surface_index][parent_id];
        if node_id.is_left() || parent.is_vertical() {
            return self.focus_left(parent_id, surface_index);
        }
        let mut left_id = parent_id.left();

        loop {
            let node = &self.dock_state[surface_index][left_id];
            match node {
                Node::Empty => unreachable!("cannot hit an empty node while digging down"),
                Node::Leaf { .. } => break,
                Node::Vertical { .. } => {
                    left_id = left_id.left();
                }
                Node::Horizontal { .. } => {
                    left_id = left_id.right();
                }
            };
        }

        self.dock_state
            .set_focused_node_and_surface((surface_index, left_id));
        Some(())
    }

    fn focus_right(&mut self, node_id: NodeIndex, surface_index: SurfaceIndex) -> Option<()> {
        let parent_id = node_id.parent()?;
        let parent = &self.dock_state[surface_index][parent_id];
        if node_id.is_right() || parent.is_vertical() {
            return self.focus_right(parent_id, surface_index);
        }
        let mut child = parent_id.right();

        loop {
            let node = &self.dock_state[surface_index][child];
            match node {
                Node::Empty => unreachable!("cannot hit an empty node while digging down"),
                Node::Leaf { .. } => break,
                Node::Vertical { .. } => {
                    child = child.left();
                }
                Node::Horizontal { .. } => {
                    child = child.left();
                }
            };
        }

        self.dock_state
            .set_focused_node_and_surface((surface_index, child));
        Some(())
    }

    fn focus_above(&mut self, node_id: NodeIndex, surface_index: SurfaceIndex) -> Option<()> {
        let parent_id = node_id.parent()?;
        let parent = &self.dock_state[surface_index][parent_id];
        if node_id.is_left() || parent.is_horizontal() {
            return self.focus_above(parent_id, surface_index);
        }
        let mut left_id = parent_id.left();

        loop {
            let node = &self.dock_state[surface_index][left_id];
            match node {
                Node::Empty => unreachable!("cannot hit an empty node while digging down"),
                Node::Leaf { .. } => break,
                Node::Vertical { .. } => {
                    left_id = left_id.right();
                }
                Node::Horizontal { .. } => {
                    left_id = left_id.left();
                }
            };
        }

        self.dock_state
            .set_focused_node_and_surface((surface_index, left_id));
        Some(())
    }

    fn focus_below(&mut self, node_id: NodeIndex, surface_index: SurfaceIndex) -> Option<()> {
        let parent_id = node_id.parent()?;
        let parent = &self.dock_state[surface_index][parent_id];
        if node_id.is_right() || parent.is_horizontal() {
            return self.focus_below(parent_id, surface_index);
        }
        let mut child = parent_id.right();

        loop {
            let node = &self.dock_state[surface_index][child];
            match node {
                Node::Empty => unreachable!("cannot hit an empty node while digging down"),
                Node::Leaf { .. } => break,
                Node::Vertical { .. } => {
                    child = child.left();
                }
                Node::Horizontal { .. } => {
                    child = child.left();
                }
            };
        }

        self.dock_state
            .set_focused_node_and_surface((surface_index, child));
        Some(())
    }
}

impl App for TwixApp {
    fn update(&mut self, context: &Context, _frame: &mut Frame) {
        self.reachable_naos.update();

        TopBottomPanel::top("top_bar").show(context, |ui| {
            ui.horizontal(|ui| {
                ui.with_layout(Layout::left_to_right(Align::Center), |ui| {
                    let address_input = CompletionEdit::new(
                        ui.id().with("nao-selector"),
                        &self.possible_addresses,
                        &mut self.address,
                    )
                    .ui(ui, |ui, selected, ip| {
                        let show_green = self.reachable_naos.is_reachable(*ip);
                        let color = if show_green {
                            Color32::GREEN
                        } else {
                            Color32::WHITE
                        };
                        ui.selectable_label(selected, WidgetText::from(ip.to_string()).color(color))
                    });

                    if address_input.gained_focus() {
                        self.reachable_naos.query_reachability();
                    }
                    if context.keybind_pressed(KeybindAction::FocusAddress) {
                        address_input.request_focus();
                    }
                    if address_input.changed() || address_input.lost_focus() {
                        match &self.address.split_once(":") {
                            None | Some((_, "")) => {
                                let address = &self.address;
                                self.nao.set_address(format!("ws://{address}:1337"));
                            }
                            Some((ip, port)) => {
                                self.nao.set_address(format!("ws://{ip}:{port}"));
                            }
                        }
                        self.connection_intent = true;
                        self.nao.connect();
                    }
                    let (connect_text, color) = match self.nao.connection_status() {
                        Status::Disconnected => ("Disconnected", Color32::RED),
                        Status::Connecting => ("Connecting", Color32::YELLOW),
                        Status::Connected => ("Connected", Color32::GREEN),
                    };
                    let connect_text = WidgetText::from(connect_text).color(color);
                    if ui
                        .checkbox(&mut self.connection_intent, connect_text)
                        .changed()
                    {
                        if self.connection_intent {
                            self.nao.connect();
                        } else {
                            self.nao.disconnect();
                        }
                    }
                    if context.keybind_pressed(KeybindAction::Reconnect) {
                        self.nao.disconnect();
                        self.connection_intent = true;
                        self.nao.connect();
                    }

                    if self.active_tab_index() != Some(self.last_focused_tab) {
                        self.last_focused_tab =
                            self.active_tab_index().unwrap_or((0.into(), 0.into()));
                        if let Some(name) = self
                            .active_tab()
                            .and_then(|tab| tab.panel.as_ref().ok())
                            .map(|panel| format!("{panel}"))
                        {
                            self.panel_selection = name
                        }
                    }
                    let panels = SelectablePanel::registered();
                    let panel_input = ui.add(CompletionEdit::new(
                        ui.id().with("panel-selector"),
                        &panels,
                        &mut self.panel_selection,
                    ));

                    if context.keybind_pressed(KeybindAction::FocusPanel) {
                        panel_input.request_focus();
                    }
                    if panel_input.changed() {
                        match SelectablePanel::try_from_name(
                            &self.panel_selection,
                            self.nao.clone(),
                            None,
                        ) {
                            Ok(panel) => {
                                if let Some(active_tab) = self.active_tab() {
                                    active_tab.panel = Ok(panel);
                                }
                            }
                            Err(err) => error!("{err:?}"),
                        }
                    }
                });
                ui.with_layout(Layout::right_to_left(Align::Center), |ui| {
                    ui.menu_button("⚙", |ui| {
                        ui.menu_button("Theme", |ui| {
                            ui.vertical(|ui| {
                                for visual in Visuals::iter() {
                                    if ui.button(visual.to_string()).clicked() {
                                        self.visual = visual;
                                        self.visual.set_visual(context);
                                    }
                                }
                            })
                        });
                    })
                });
            })
        });
        CentralPanel::default().show(context, |ui| {
            if context.keybind_pressed(KeybindAction::OpenSplit) {
                let tab = SelectablePanel::TextPanel(TextPanel::new(self.nao.clone(), None));
                if let Some((surface_index, node_id)) = self.dock_state.focused_leaf() {
                    let node = &mut self.dock_state[surface_index][node_id];
                    if node.tabs_count() == 0 {
                        node.append_tab(tab.into());
                    } else {
                        let rect = node.rect().unwrap();
                        let direction = if rect.height() > rect.width() {
                            Split::Below
                        } else {
                            Split::Right
                        };
                        self.dock_state.split(
                            (surface_index, node_id),
                            direction,
                            0.5,
                            Node::leaf(tab.into()),
                        );
                    }
                }
            }
            if context.keybind_pressed(KeybindAction::OpenTab) {
                let tab = SelectablePanel::TextPanel(TextPanel::new(self.nao.clone(), None));
                self.dock_state.push_to_focused_leaf(tab.into());
            }

            if context.keybind_pressed(KeybindAction::FocusLeft) {
                if let Some((surface_index, node_id)) = self.dock_state.focused_leaf() {
                    self.focus_left(node_id, surface_index);
                }
            }
            if context.keybind_pressed(KeybindAction::FocusBelow) {
                if let Some((surface_index, node_id)) = self.dock_state.focused_leaf() {
                    self.focus_below(node_id, surface_index);
                }
            }
            if context.keybind_pressed(KeybindAction::FocusAbove) {
                if let Some((surface_index, node_id)) = self.dock_state.focused_leaf() {
                    self.focus_above(node_id, surface_index);
                }
            }
            if context.keybind_pressed(KeybindAction::FocusRight) {
                if let Some((surface_index, node_id)) = self.dock_state.focused_leaf() {
                    self.focus_right(node_id, surface_index);
                }
            }

            if context.keybind_pressed(KeybindAction::DuplicateTab) {
                if let Some((_, tab)) = self.dock_state.find_active_focused() {
                    let new_tab = tab.save();
                    self.dock_state.push_to_focused_leaf(Tab::from(
                        SelectablePanel::new(self.nao.clone(), Some(&new_tab)).unwrap(),
                    ));
                }
            }

            if context.keybind_pressed(KeybindAction::CloseTab) {
                if let Some((surface_index, node_id)) = self.dock_state.focused_leaf() {
                    let active_node = &mut self.dock_state[surface_index][node_id];
                    if let Node::Leaf { active, tabs, .. } = active_node {
                        if !tabs.is_empty() {
                            tabs.remove(active.0);

                            active.0 = active.0.saturating_sub(1);

                            if tabs.is_empty() && node_id != NodeIndex(0) {
                                self.dock_state[surface_index].remove_leaf(node_id);
                            }
                        }
                    }
                }
            }

            if context.keybind_pressed(KeybindAction::CloseAll) {
                self.dock_state = DockState::new(vec![SelectablePanel::TextPanel(TextPanel::new(
                    self.nao.clone(),
                    None,
                ))
                .into()]);
                self.last_focused_tab = (0.into(), 0.into());
                self.dock_state
                    .set_focused_node_and_surface((0.into(), 0.into()));
            }

            let mut style = egui_dock::Style::from_egui(ui.style().as_ref());
            style.buttons.add_tab_align = TabAddAlign::Left;
            let mut tab_viewer = TabViewer::default();
            DockArea::new(&mut self.dock_state)
                .style(style)
                .show_add_buttons(true)
                .show_inside(ui, &mut tab_viewer);

            for (surface_index, node_id) in tab_viewer.nodes_to_add_tabs_to {
                let tab = SelectablePanel::TextPanel(TextPanel::new(self.nao.clone(), None));
                let index = self.dock_state[surface_index][node_id].tabs_count();
                self.dock_state[surface_index][node_id].insert_tab(index.into(), tab.into());
                self.dock_state
                    .set_focused_node_and_surface((surface_index, node_id));
            }

            if let Some((surface_index, node_id)) = self.dock_state.focused_leaf() {
                let node = &self.dock_state[surface_index][node_id];
                let rect = node.rect().unwrap();
                ui.painter().rect_stroke(
                    rect,
                    CornerRadius::same(4),
                    ui.visuals().widgets.active.bg_stroke,
                    StrokeKind::Outside,
                );
            }
        });
    }

    fn save(&mut self, storage: &mut dyn Storage) {
        let dock_state = self.dock_state.map_tabs(|tab| tab.save());

        storage.set_string("dock_state", to_string(&dock_state).unwrap());
        storage.set_string("address", self.address.to_string());
        storage.set_string(
            "connection_intent",
            if self.connection_intent {
                "true"
            } else {
                "false"
            }
            .to_string(),
        );
        storage.set_string("style", self.visual.to_string());
    }
}

impl TwixApp {
    fn active_tab(&mut self) -> Option<&mut Tab> {
        let (_viewport, tab) = self.dock_state.find_active_focused()?;
        Some(tab)
    }

    fn active_tab_index(&self) -> Option<(NodeIndex, TabIndex)> {
        let (surface, node) = self.dock_state.focused_leaf()?;
        if let Node::Leaf { active, .. } = &self.dock_state[surface][node] {
            Some((node, *active))
        } else {
            None
        }
    }
}

struct Tab {
    id: Id,
    panel: Result<SelectablePanel, (Report, Value)>,
}

impl From<SelectablePanel> for Tab {
    fn from(panel: SelectablePanel) -> Self {
        Self {
            id: Id::new(SystemTime::now()),
            panel: Ok(panel),
        }
    }
}

impl Tab {
    fn new(nao: Arc<Nao>, value: &Value) -> Self {
        Self {
            id: Id::new(SystemTime::now()),
            panel: SelectablePanel::new(nao, Some(value)).map_err(|error| (error, value.clone())),
        }
    }

    fn save(&self) -> Value {
        match &self.panel {
            Ok(panel) => panel.save(),
            Err((_report, value)) => value.clone(),
        }
    }
}

#[derive(Default)]
struct TabViewer {
    nodes_to_add_tabs_to: Vec<(SurfaceIndex, NodeIndex)>,
}

impl egui_dock::TabViewer for TabViewer {
    type Tab = Tab;

    fn ui(&mut self, ui: &mut Ui, tab: &mut Self::Tab) {
        match &mut tab.panel {
            Ok(panel) => panel.ui(ui),

            Err((error, value)) => {
                ui.label(format!("Error loading panel: {error}"));
                ui.collapsing("JSON", |ui| {
                    let content = match serde_json::to_string_pretty(value) {
                        Ok(pretty_string) => pretty_string,
                        Err(error) => error.to_string(),
                    };
                    let label = ui.add(Label::new(&content).sense(Sense::click()));
                    if label.clicked() {
                        ui.ctx().copy_text(content);
                    }
                    label.on_hover_ui_at_pointer(|ui| {
                        ui.label("Click to copy");
                    });
                })
                .header_response
            }
        };
    }

    fn title(&mut self, tab: &mut Self::Tab) -> eframe::egui::WidgetText {
        match &mut tab.panel {
            Ok(panel) => format!("{panel}").into(),
            Err((error, _value)) => WidgetText::from(format!("{error}")).color(Color32::LIGHT_RED),
        }
    }

    fn id(&mut self, tab: &mut Self::Tab) -> Id {
        tab.id
    }

    fn on_add(&mut self, surface_index: SurfaceIndex, node: NodeIndex) {
        self.nodes_to_add_tabs_to.push((surface_index, node));
    }
}<|MERGE_RESOLUTION|>--- conflicted
+++ resolved
@@ -136,10 +136,7 @@
 impl_selectable_panel!(
     BallCandidatePanel,
     BehaviorSimulatorPanel,
-<<<<<<< HEAD
-=======
     CameraCalibrationExportPanel,
->>>>>>> 8031c66c
     EnumPlotPanel,
     ImageColorSelectPanel,
     ImagePanel,
@@ -153,10 +150,7 @@
     SemiAutomaticCameraCalibrationPanel,
     TextPanel,
     VisionTunerPanel,
-<<<<<<< HEAD
-=======
     WalkPanel,
->>>>>>> 8031c66c
 );
 
 struct TwixApp {
